## Latest Changes
<<<<<<< HEAD
  * Added recording/replaying functionality to manual_control.py script.
    - CTRL + R: Toggle recording (file is always 'manual_recording.rec')
    - CTRL + P: Replay last recording.
    - CTRL + -: Subtract 1 second the start time of the replayer.
    - CTRL + =: Add 1 second the start time of the replayer.
    - CTRL + SHIFT + -: Subtract 10 seconds the start time of the replayer.
    - CTRL + SHIFT + =: Add 10 seconds the start time of the replayer.
    - Note: A negative time start means to replay from the end of the recording (-2 = replay the last 2 seconds)
  * Fixed `manual_control.py` and `no_rendering_mode` to prevent crashes when used in "no rendering mode"
=======
  * Added manual_control_steeringwheel.py to control agents using Logitech G29 steering wheels (and maybe others).
  * Fixed `manual_control.py` and `no_rendering_mode.py` to prevent crashes when used in "no rendering mode"
  * Added movable props present in the map (e.g. chairs and tables) as actors so they can be controlled from Python
  * Refactored `no_rendering_mode.py` to improve performance and interface
  * Improved time-out related error messages
  * Fixed issue of retrieving an empty list when calling `world.get_actors()` right after creating the world
>>>>>>> 5dc0a217

## CARLA 0.9.3

  * Upgraded to Unreal Engine 4.21
  * Upgraded Boost to 1.69.0
  * New Town04 (biggest so far), includes a freeway, new bridge and road barrier, a nicer landscape based on height-map, and new street props
  * New Town05, adding more variety of intersections for the scenario runner
  * Redesigned pedestrian models and animations (walk and idle) for male and female characters
  * Added sensor for detecting obstacles (ray-cast based)
  * Added sensor GNSS (GPS)
  * Basic agent integrated with global router
  * Added a few methods to manage an actor:
    - set_velocity: for setting the linear velocity
    - set_angular_velocity: for setting the angular velocity
    - get_angular_velocity: for getting the angular velocity
    - add_impulse: for applying an impulse (in world axis)
  * Renamed vehicle.get_vehicle_control() to vehicle.get_control() to be consistent with walkers
  * Added new mesh for traffic lights
  * Added new pine tree assets, with their LODs finely tuned for performance
  * Added point transformation functionality for LibCarla and PythonAPI
  * Added "sensor_tick" attribute to sensors (cameras and lidars) to specify the capture rate in seconds
  * Added Export/Import map tools
  * Added "get_forward_vector()" to rotation and transform, retrieves the unit vector on the rotation's X-axis
  * Added support for Deepin in PythonAPI's setup.py
  * Added support for spawning and controlling walkers (pedestrians)
  * Updated BasicAgent to allow setting target_speed and handle US-style traffic lights properly
  * OpenDriveActor has been rewritten using the Waypoint API, this has fixed some bugs
  * Remove crash reporter from packaged build
  * Improved simulator fatal error handling, now uses UE4 fatal error system
  * LibCarla server pipeline now compiles with exceptions disabled for better performance and compatibility with UE4
  * Fixed TCP accept error, too many open files while creating and destroying a lot of sensors
  * Fixed lost error messages in client-side, now when a request fails it reports the reason
  * Fixed global route planner to handle round about turns and made the code consistent with local planner
  * Fixed local planner to avoid premature route pruning at path overlaps
  * Fixed autopilot direction not properly initialized that interfered with the initial raycast direction
  * Fixed crash when an actor was destroyed but not de-registered, e.g. falling out of world bounds

## CARLA 0.9.2

  * Updated ROS bridge for CARLA 0.9.X (moved to its own repository)
  * Added Python API "agents" extension, includes
    - Global route planner based on the Waypoints API (compatible with OpenDrive)
    - BasicAgent: new client agent that can drive to a given coordinate of the map using the waypoint API and PID controllers, attending to other vehicles and traffic lights
    - RoamingAgent: new client agent that can drive at different speeds following waypoints based on PID controllers, attending to other vehicles and traffic lights
    - LocalPlanner functionality to navigate waypoints using PID controllers
    - LateralControl and LongitudinalControl PIDs
  * Added support for manual gear shifting
  * Added "role_name" attribute to actors to easily identify the "hero" vehicle
  * Changed traffic lights in Town03 to American style
  * Added new junction types with only stop signs
  * Updates to documentation and tutorials
  * Simulator now starts by default in windowed mode
  * CMake version required downgraded to 3.5 for better compatibility
  * Fixed waypoints height were all placed at zero height
  * Fixed actors in world.get_actors() missing parent actor
  * Fixed some vehicles losing their wheels after calling set_simulate_physics
  * Fixed bounding box of Lincoln MkZ
  * Several fixes and improvements to OpenDriveActor

## CARLA 0.9.1

  * New town: Town03
    - Created with Vector Zero's RoadRunner (including OpenDrive information of the road layout)
    - Bigger and more diverse
    - More road variety: multiple lanes and lane markings, curves at different angles, roundabout, elevation, tunnel
  * Lots of improvements to the Python API
    - Support for Python 3
    - Support for retrieving and changing lighting and weather conditions
    - Migrated Lidar sensor
    - Migrated image converter methods: Depth, LogarithmicDepth, and CityScapesPalette
    - Migrated IO methods for sensor data, "save_to_disk" available for PNG, JPEG, TIFF, and PLY
    - Added support for requesting the list of all the actors alive in the current world, `world.get_actors()`
    - `world.get_actors()` returns an `ActorList` object with `filter` functionality and lazy initialization of actors
    - Added collision event sensor, "sensor.other.collision", that triggers a callback on each collision to the actor it is attached to
    - Added lane detector sensor, "sensor.other.lane_detector", that detects lane invasion events
    - Added `carla.Map` and `carla.Waypoint` classes for querying info about the road layout
      - Added methods for converting and saving the map as OpenDrive format
      - Added `map.get_spawn_points()` to retrieve the recommended spawn points for vehicles
      - Added `map.get_waypoint(location)` to query the nearest waypoint
      - Added `map.generate_waypoints(distance)` to generate waypoints all over the map at an approximated distance
      - Added `map.get_topology()` for getting a list the tuples of waypoints that define the edges of the road graph
      - Added `waypoint.next(distance)` to retrieve the list of the waypoints at a distance that can be driven from this waypoint
    - Added `parent` attributes to actors, not None if the actor is attached to another actor
    - Added `semantic_tags` to actors containing the list of tags of all of its components
    - Added methods for retrieving velocity and acceleration of actors
    - Added function to enable/disable simulating physics on an actor, `actor.set_simulate_physics(enabled=True)`
    - Added bounding boxes to vehicles, `vehicle.bounding_box` property
    - Exposed last control applied to vehicles, `vehicle.get_vehicle_control()`
    - Added a "tick" message containing info of all the actors in the scene
      - Executed in the background and cached
      - Added `world.wait_for_tick()` for blocking the current thread until a "tick" message is received
      - Added `world.on_tick(callback)` for executing a callback asynchronously each time a "tick" message is received
      - These methods return/pass a `carla.Timestamp` object containing, frame count, delta time of last tick, global simulation time, and OS timestamp
      - Methods retrieving actor's info, e.g. `actor.get_transform()`, don't need to connect with the simulator, which makes these calls quite cheap
    - Allow drawing debug shapes from Python: points, lines, arrows, boxes, and strings (`world.debug.draw_*`)
    - Added id (id of current episode) and map name to `carla.World`
    - Exposed traffic lights and signs as actors. Traffic lights have a specialized actor class that has the traffic light state (red, green, yellow) as property
    - Added methods for accessing and modifying individual items in `carla.Image` (pixels) and `carla.LidarMeasurement` (locations)
    - Added `carla.Vector3D` for (x, y, z) objects that are not a `carla.Location`
    - Removed `client.ping()`, `client.get_server_version()` accomplishes the same
    - Renamed `contains_X()` methods to `has_X()`
    - Changed `client.set_timeout(seconds)` to use seconds (float) instead of milliseconds
    - Allow iterating attributes of an Actor's Blueprint
    - Fixed wildcard filtering issues, now "vehicle.*" or "*bmw*" patterns work too
    - Fixed `actor.set_transform()` broken for attached actors
  * More Python example scripts and improved the present ones
    - Now all the scripts use the list of recommended spawn points for each map
    - Renamed "example.py" to "tutorial.py", and updated it with latest changes in API
    - Added timeout to the examples
    - "manual_control.py" performance has been improved while having more measurements
    - "manual_control.py" now has options to change camera type and position
    - "manual_control.py" now has options to iterate weather presets
    - "manual_control.py" now has a fancier HUD with lots of info, and F1 key binding to remove it
    - Added "dynamic_weather.py" to change the weather in real-time (the one used in the video)
    - Added "spawn_npc.py" to quickly add a lot of NPC vehicles to the simulator
    - Added "spawn_npc.py --safe" to only add non-problematic vehicles
    - "vehicle_gallery.py" also got some small fixes
  * Asset and content improvements
    - New vehicle: Lincoln MKZ 2017
    - Refactored weather system, parametrized to make it easier to use
    - Improved control of bikes and motorbikes, still not perfect but causes less accidents
    - Added building block generator system
    - Misc city assets: New building, tunnel columns, rail-road bridges, new textures, new urban props
    - Adjusted vehicle physics and center of mass
    - Adjusted the maximum distance culling for foliage
    - Adjusted pedestrian animations and scale issues (not yet available with new API though)
    - Improved map building blueprints, spline based asset repeaters, and wall building tools
    - Replaced uses of Unreal's Foliage system with standard static meshes to work around a visual bug in Linux systems
    - Fixed filenames too long when packing the project on Windows
    - Fixed "SplineMeshRepeater" loses its collider mesh from time to time
    - Standardized asset nomenclature
  * New system for road information based on OpenDrive format
    - Added new map classes for querying info about the road layout and topology
    - Added methods for finding closest point on the road
    - Added methods for generating and iterating waypoints based on the road layout
    - Added OpenDrive parser to convert OpenDrive files to our map data structures
  * Other miscellaneous improvements and fixes
    - Fixed single channel Lidar crash (by @cwecht)
    - Fixed command-line argument `-carla-settings` fails to load absolute paths (by @harlowja)
    - Added an option to command-line to change quality level when launching the simulator, `-quality-level=Low`
    - Added ROS bridge odometry message (by @ShepelIlya)
    - New lens distortion shader, sadly not yet integrated with our cameras :(
    - New Docker tutorial
    - Disabled texture streaming to avoid issue of textures not loading in scene captures
    - Adjusted scene capture camera gamma to 2.4
    - Fixed leaking objects in simulation when despawning a vehicle. Now Pawn's controller is destroyed too if necessary when destroying an Actor
    - Fixed overflow on platform time-stamp, now it uses `double`
    - Upgraded @rpclib to fix crash when client exits too fast (rpclib/PR#167)
    - Moved "PythonClient" inside deprecated folder to avoid confusion
    - Refactored sensor related code
      - New plugin system for sensors that simplifies adding sensors, mini-tutorial at #830
      - Compile-time dispatcher for sensors and serializers
  * Improvements to the streaming library
    - Added multi-streams for streaming simultaneously to multiple clients (used by the "tick" message)
    - Messages re-use allocated memory when possible
    - Allows unsubscribing from a stream
    - Fixed client receives interleaved sensor messages, some messages can be discarded if connection is too slow though
    - Fixed streaming client fails to connect in Windows
    - Fixed streaming client keeps trying to reconnect after destroying a sensor
  * Refactored client C++ API
    - Python GIL is released whenever possible to avoid blocking
    - Fixed deadlock when closing the simulator while a client is connected
    - Fixed crash on simulator shutdown if a client has connected at some point
    - Set methods are now sent async which greatly improves performance in the client-side
    - Vehicle control is cached and not sent if haven't changed
    - Suppressed exceptions in destructors
  * Other development improvements
    - Improved Linux Makefile, fine-grained targets to reduce compilation times in development
    - Workaround for "setup.py" to link against "libcarla_client.a" again (Linux only)
    - Added support for ".gtest" file, each line of this file is passed to GTest executables as arguments when running `make check` targets
    - Python eggs are also archived on Jenkins to easily get them without downloading the full package
    - Added uncrustify config file for formatting UE4 C++ code

## CARLA 0.9.0

  * Upgraded to Unreal Engine 4.19
  * Redesign of the networking architecture
    - Allows any number of clients to connect simultaneously
    - Now is possible to add and remove at any time any vehicle or camera
    - Now is possible to control any vehicle or camera
    - Now is possible to place cameras anywhere
    - Reduced to two ports instead of three
    - First port uses an RPC protocol based on [rpclib](http://rpclib.net/)
    - Second port is for the streaming of the sensor data
  * Redesign of the Python API
    - Actors and sensors are now exposed in the API and can be independently controlled
    - The Python module is built in C++, with significant performance gain in some operations
    - Many functionality haven't been ported yet, so expect a lot of things missing
  * Redesign of the build system to accommodate the changes in dependencies
    - Everything can be done now with the Makefile
    - For the moment only Linux is supported, sorry
  * Massive clean up of all unused assets
  * Some aesthetic fixes to the vehicles

## CARLA 0.8.4

  * Community contribution: ROS bridge by @laurent-george
  * New vehicle: Tesla Model 3
  * Added an option to _"CarlaSettings.ini"_ to disable bikes and motorbikes
  * Fixed missing collision of vehicles introduced in 0.8.3
  * Improved stability of bikes and motorbikes
  * Improved autopilot turning behaviour at intersections, now using front wheels positions as reference
  * Temporarily removed Kawasaki Ninja motorbikes because the model was having some stability issues

## CARLA 0.8.3

  * Added two-wheeled vehicles, 3 bicycles and 4 motorbikes
  * Several art optimizations (CARLA is now about 10% faster)
    - Improved the performance of vegetation assets, adjusted LOD and culling distance, set billboards where possible
    - Drastically reduced the number of polygons of the landscape while keeping the original shape
    - Removed some high-cost unnecessary assets
    - Remodelled Mustang and NissanMicra, now with less polygons and materials, better textures and LOD
    - Remodelled building SM_TerracedHouse_01, now with more polygons but less materials and better textures
  * CARLA releases include now a Dockerfile for building docker images
  * Change in HUD: replace "FPS" by "Simulation Step"
  * The current map name is now included in the scene description message sent to the client
  * Adapted "manual_control.py" and "view_start_positions.py" to use the map name sent by the simulator
  * Improved the vehicle spawning algorithm, now it tries to spawn as much cars as possible even if there are not enough spawn points
  * "Setup.sh" is now faster and accepts an argument to run multiple jobs in parallel
  * Fixed foliage distance culling using wrong distance in "Low Mode"
  * Fixed NissanMicra slightly turning left when driving straight

## CARLA 0.8.2

  * Revamped driving benchmark
    - Changed name from benchmark to driving benchmark
    - Fully Redesigned the architecture of the module
    - Added a lot more documentation
    - Now you can stop and resume the benchmarks you run
  * Rolled back vehicle's location to the pivot of the mesh instead of the center of the bounding box
  * Added relative transform of the vehicle's bounding box to the measurements, player and non-players
  * Added "frame number" to each sensor measurement so it is possible to sync all the measurements based on the frame they are produced
  * Improved vehicle spawner to better handle spawning failures
  * Walkers use now a closer angle to detect vehicles, so they don't stop moving if a car passes nearby
  * Fixed lighting artefact causing the road to change its brightness depending on the distance to the camera
  * Fixed captured images overexposed in Low mode
  * Fixed illegal character in asset name
  * Fixed editing sun azimuth angle in CarlaWeadther.ini had no effect
  * Fixed crash when using a non-standard image size in DirectX (Windows)
  * Fixed issue with using multiple "SceneCaptureToDiskCamera"

## CARLA 0.8.1

  * New Python example for visualizing the player start positions
  * Fixed box extent of non-player agents was sent in centimeters instead of meters
  * Fixed speed limits were sent in km/h instead of m/s
  * Fixed issue in Volkswagen T2 wheels causing it to overturn

## CARLA 0.8.0

  * Upgraded to Unreal Engine 4.18
  * Created our own pedestrian 3D models free to use and distribute
  * Removed Epic's Automotive Materials dependencies
  * 360 Lidars support (similar to Velodyne HDL-32E or VLP-16) thanks to Anton Pechenko (Yandex)
    - Ray-cast based
    - Configurable settings
    - Added methods to save points to disk as PLY file
  * Added quality level settings
    - Low: low quality graphics, about 3 times faster with one camera
    - Epic: best quality (as before)
  * Measurements now use SI units
    - Locations:    m
    - Speed:        m/s
    - Acceleration: m/s^2
    - Collisions:   kg*m/s
    - Angles:       degrees
  * Added API methods to convert depth images to a point cloud
    - New method "image_converter.depth_to_local_point_cloud"
    - A supplementary image can be passed to attach colors to the points
    - New client example generates a point cloud in world coordinates
    - Added Transform class to Python API
  * Performance optimizations
    - Significant speed improvements in both Epic and Low modes
    - Fixed materials and improved shaders for roads, architecture, sidewalks, foliage, landscapes, cars, walkers, reflections, water
    - Execution of a set of Project and Engine parameters to improve performance (quality, vsync, AO, occlusion)
    - Generation of the road pieces using static meshes and actors instead of a single actor with instanced meshes
      - Improved performance since now is able to apply occlusion and draw distance
    - Images are captured asynchronously in the render thread
      - In asynchronous mode, images may arrive up to two frames later
      - In synchronous mode, game thread is blocked until images are ready
    - Blueprint code optimizations for vehicles, walkers, and splines
    - Added a way to configure different quality levels with culling distance and materials configuration
  * Refactored sensor related code to ease adding new sensors in the future
  * Added vehicle box extent to player measurements
  * Removed the player from the list of non-player agents
  * Adjusted bounding boxes to vehicles' height
  * Changed vehicles' center to match bounding box
  * Added autopilot mode to manual_control.py
  * Added quality level options to manual_control.py and client_example.py
  * Replaced background landscape and trees by a matte painting
  * Fixed road map generated some meshes twice
  * Small improvements to Windows support
    - Fixed issues with the Makefile
    - Fixed asset names too long or containing special characters

## CARLA 0.7.1

  * New Python API module: Benchmark
    - Defines a set of tasks and conditions to test a certain agent
    - Contains a starting benchmark, CoRL2017
    - Contains Agent Class: Interface for benchmarking AIs
  * New Python API module: Basic Planner (Temporary Hack)
    - Provide routes for the agent
    - Contains AStar module to find the shortest route
  * Other Python API improvements
    - Converter class to convert between Unreal world and map units
    - Metrics module to summarize benchmark results
  * Send vehicle's roll, pitch, and yaw to client (orientation is now deprecated)
  * New RoutePlanner class for assigning fixed routes to autopilot (IntersectionEntrance has been removed)
  * Create a random engine for each vehicle, which greatly improves repeatability
  * Add option to skip content download in Setup.sh
  * Few small fixes to the city assets

## CARLA 0.7.0

  * New Python client API
    - Cleaner and more robust
    - Compatible with Python 2 and 3
    - Improved exception handling
    - Improved examples
    - Included methods for parsing the images
    - Better documentation
    - Protocol: renamed "ai_control" to "autopilot_control"
    - Merged testing client
    - Added the maps for both cities, the client can now access the car position within the lane
  * Make CARLA start without client by default
  * Added wind effect to some trees and plants
  * Improvements to the existing weather presets
  * Build script: skip content download if up-to-date

## CARLA 0.6.0

  * Included Unreal project and reorganised folders
  * Enabled semantic segmentation by default
  * Added Felipe's Python client
  * New build system (Linux only)
  * Few fixes to city assets

## CARLA 0.5.4

  * Added command-line parameter -carla-no-hud
  * Remove override gamma from weather settings
  * Fixed issue road map generation hangs cooking command
  * Organise Python client and make sample script
  * Rename maps
    - CARLA_ORIGIN_0 --> Town02
    - CARLA_ORIGIN_1 --> Town01
  * Fixed Carla-Cola machine falling at begin play

## CARLA 0.5.3

  * Fixed issues with weather
  * Fixed missing building

## CARLA 0.5.2

  * Autopilot mode has been removed, now server sends AI control together with measurements every frame
  * State and position of traffic lights and signs are now included in the measurements too
  * Added a python console client
  * Fixed crash when client sends an invalid player start
  * Fixed some issues with the dynamic weather not looking as it used to do
  * Fixed some collision boxes missing

## CARLA 0.5.1

  * Fixed issue server was destroyed on every reset, closing the connection
  * Fixed issue agent servers connect too late
  * Improvements to the python client
  * Added python client test suite for testing the release
  * Added image converter
  * Fixed missing floor on CARLA_ORIGIN_0
  * Changed sidewalk texture
  * Improvements on the physics of some vehicles
  * More props and decals added to the cities

## CARLA 0.5.0

  * Upgraded to Unreal Engine 4.17
    - Fixes memory leaks
    - Fixes crashes with C++ std classes
  * Redesigned CarlaServer
    - Faster, avoids unnecessary copies
    - Sends images as raw data (no compression)
    - Supports synchronous and asynchronous mode
    - Networking operation have a time-out
    - Synchronous methods have a time-out
    - Pure C interface for better compatibility
    - Unit tests with GoogleTest
  * New server-client protocol
    - Upgraded to proto3
    - Supports repeated fields
    - Optionally send information about all dynamic agents in the scene
    - Now sends transforms instead of locations only
    - Autopilot mode added to control
  * New build system to avoid linkage issues
  * Added autopilot mode
  * Added an on-board camera to the car
  * Added traffic lights and speed limit to player state
  * Added player pawn selection to config file
  * Improved blueprint interface of the C++ classes
  * Some performance improvements to vehicle controllers
  * Fix issues with depth material in Windows
  * Fix issues with random engine not being available for vehicles
  * Fixed issue that compiling a release hang when saving the road map
  * Added more content; 7 vehicles, 30 pedestrians, many decals and props
  * Randomized pedestrian clothing
  * Many improvements and fixes to the city levels and assets
  * Added sub-surface scattering to vegetation
  * Added key binding to change weather during play
  * Added key binding to toggle autopilot mode
  * Added a second camera to the player

## CARLA 0.4.6

  * Add weather presets specific for each level
  * Some map fixes, adjust weather presets specific for each level
  * Fixed regression that some walkers may go at extremely slow and fast speeds

## CARLA 0.4.5

  * Add random seeds to config file
  * Improve logging
  * Removed rotation of map CARLA_ORIGIN_1

## CARLA 0.4.4

  * Fixed regression walkers despawning when stopping after seeing a car
  * Changed, collision is only registered if player moves faster than 1 km/h
  * Fixed issue walkers resume movement after sensing nothing, but the car is still there sometimes
  * Few improvements to the city assets

## CARLA 0.4.3

  * Fixed issue with reward, intersect other lane wasn't sent to the client
  * Improvements to the AI of other vehicles, and how they detect pedestrians
  * Improvements to the AI of the pedestrians, trying to avoid slightly better the cars
  * Made roads collision channel WorldStatic
  * Tune several vehicles' physics and engine
  * Fixed issue with vehicles bouncing back after hitting a pedestrian
  * Add bigger box to pedestrians to avoid accidents
  * Make vehicles spawn in order instead of randomly

## CARLA 0.4.2

  * Fixed issues with the server-client protocol
  * More improvements to the AI of other vehicles, now they barely crash
  * Improved the physics of some vehicles
  * Tweak the city for better AI of other vehicles

## CARLA 0.4.1

  * Improved AI of other vehicles, still needs some adjustment, but now they crash much less
  * Fixed wrong semantic segmentation label of the poles of traffic lights and signs
  * Added randomized vehicle license plates
  * Few improvements to the city assets

## CARLA 0.4.0

  * Made vehicle input more realistic, now reverse and brake use different input
  * Changed server-client protocol
    - CarlaSettings.ini is sent for every new episode
    - Control is extended with brake, reverse and handbrake
  * Set a clearer hierarchy for loading settings files
  * Made camera post-process settings able to change depending on the weather
  * Added basic functionality for NPC vehicles
  * Some improvements to the walker spawner
  * Generate road map metadata on save
  * Added command-line switch -carla-no-networking
  * Improved verbosity control of CarlaServer
  * Fixed issue with server that two threads used 100% CPU
  * Fixed issue with the attachment of the main camera to the player
  * Fixed issues with CarlaServer interface with Unreal, does not use STL containers anymore
  * Fixed issue with server not running below 30 fps at fixed frame rate, added physics sub-stepping
  * Fixed issues with some weather settings
  * Added randomized pedestrians with their AI and animations
  * Added other vehicles with their AI and physics
  * Added traffic lights and signs
  * Tweaked capture image to look similar to main camera
  * Changed car input to match settings in plugin
  * General improvements to levels and assets

## CARLA 0.3.0

  * Added basic dynamic weather functionality
    - Weather and sun light can be changed during game
    - Presets stored in config file CarlaWeather.ini
    - Added some presets for dynamic weather
  * Add basic functionality to spawn pedestrians
  * Split road meshes for intersections and turns for better precission of the road map
  * Better debug for road map
  * Implemented collision count for other cars and pedestrians
  * Command line argument -carla-settings now accepts relative paths
  * Improved performance when semantic segmentation is disabled
  * Improved tagger system
  * Implemented nav-mesh and spawn points for pedestrians
  * Added new cars
  * Added dynamic street lights
  * General improvements to levels and assets
  * Make the car jump

## CARLA 0.2.4

  * Fixed serialization of road map resulting in a huge map size
  * Some optimizations in the vegetation
  * Implemented more LODS

## CARLA 0.2.3

  * Fixed rounding errors in HUD (100% was shown as 99%, 30 FPS as 29 FPS)
  * Fixed crash when player goes out of road map
  * Fixed several issues related to the transform of the road map (wasn't working in CARLA_ORIGIN_1)
  * Make custom depth pass disable by default (semantic segmentation won't work by default)
  * Fixed road width in T-intersections
  * Implement road LOD
  * Fixed missing assets

## CARLA 0.2.2

  * Implemented signals for off-road and opposite lane invasion
  * Fixed linking issues (use Unreal's libpng)
  * Fixed memory leak in PNG compression
  * Added boundaries to the map
  * Several fixes in the map content

## CARLA 0.2.1

  * Fixed the memory leak related to protobuf issues
  * Fixed color shift in semantic segmentation and depth
  * Added in-game timestamp (now sending both OS and in-game)

## CARLA 0.2.0

  * Fixed Depth issues
  * Fixed random crash due to an invalid player start position
  * Added semantic segmentation
  * Changed codification to PNG
  * Camera configuration through config INI file

## CARLA 0.1.1

  * Added build system for Windows and Linux
  * Added more content

## CARLA 0.1.0

  * Added basic functionality<|MERGE_RESOLUTION|>--- conflicted
+++ resolved
@@ -1,5 +1,4 @@
 ## Latest Changes
-<<<<<<< HEAD
   * Added recording/replaying functionality to manual_control.py script.
     - CTRL + R: Toggle recording (file is always 'manual_recording.rec')
     - CTRL + P: Replay last recording.
@@ -8,15 +7,12 @@
     - CTRL + SHIFT + -: Subtract 10 seconds the start time of the replayer.
     - CTRL + SHIFT + =: Add 10 seconds the start time of the replayer.
     - Note: A negative time start means to replay from the end of the recording (-2 = replay the last 2 seconds)
-  * Fixed `manual_control.py` and `no_rendering_mode` to prevent crashes when used in "no rendering mode"
-=======
   * Added manual_control_steeringwheel.py to control agents using Logitech G29 steering wheels (and maybe others).
   * Fixed `manual_control.py` and `no_rendering_mode.py` to prevent crashes when used in "no rendering mode"
   * Added movable props present in the map (e.g. chairs and tables) as actors so they can be controlled from Python
   * Refactored `no_rendering_mode.py` to improve performance and interface
   * Improved time-out related error messages
   * Fixed issue of retrieving an empty list when calling `world.get_actors()` right after creating the world
->>>>>>> 5dc0a217
 
 ## CARLA 0.9.3
 
